#!/usr/bin/env python

import os
import pinpoint
import sys

from optparse import OptionParser

import jsInteresting
import shellFlags

path0 = os.path.dirname(os.path.abspath(__file__))
path1 = os.path.abspath(os.path.join(path0, os.pardir, 'util'))
sys.path.append(path1)
import subprocesses as sps
import lithOps
import createCollector

# From FuzzManager (in sys.path thanks to import createCollector above)
import FTB.Signatures.CrashInfo as CrashInfo
from FTB.ProgramConfiguration import ProgramConfiguration


lengthLimit = 1000000


def lastLine(err):
    lines = err.split("\n")
    if len(lines) >= 2:
        return lines[-2]
    return ""


def ignoreSomeOfStderr(e):
    lines = []
    for line in e:
        if line.endswith("malloc: enabling scribbling to detect mods to free blocks"):
            # MallocScribble prints a line that includes the process's pid.  We don't want to include that pid in the comparison!
            pass
        elif "Bailed out of parallel operation" in line:
            # This error message will only appear when threads and JITs are enabled.
            pass
        else:
            lines.append(line)
    return lines


# For use by loopjsfunfuzz.py
# Returns True if any kind of bug is found
def compareJIT(jsEngine, flags, infilename, logPrefix, repo, buildOptionsStr, targetTime, options):
    cl = compareLevel(jsEngine, flags, infilename, logPrefix + "-initial", options, False, True)
    lev = cl[0]

    if lev != jsInteresting.JS_FINE:
        itest = [__file__, "--flags="+' '.join(flags), "--minlevel="+str(lev), "--timeout="+str(options.timeout), options.knownPath]
        (lithResult, lithDetails) = pinpoint.pinpoint(itest, logPrefix, jsEngine, [], infilename, repo, buildOptionsStr, targetTime, lev)
        if lithResult == lithOps.LITH_FINISHED:
            print "Retesting " + infilename + " after running Lithium:"
            retest_cl = compareLevel(jsEngine, flags, infilename, logPrefix + "-final", options, True, False)
            if retest_cl[0] != jsInteresting.JS_FINE:
                cl = retest_cl
                quality = 0
            else:
                quality = 6
        else:
            quality = 10
        print "compareJIT: Uploading " + infilename + " with quality " + str(quality)
        options.collector.submit(cl[1], infilename, quality)
        return True

    return False


def compareLevel(jsEngine, flags, infilename, logPrefix, options, showDetailedDiffs, quickMode):
    # options dict must be one we can pass to jsInteresting.ShellResult
    # we also use it directly for knownPath, timeout, and collector
    # Return: (lev, crashInfo) or (jsInteresting.JS_FINE, None)

    combos = shellFlags.basicFlagSets(jsEngine)

    if quickMode:
        # Only used during initial fuzzing. Allowed to have false negatives.
        combos = [combos[0]]

    if len(flags):
        combos.append(flags)

    commands = [[jsEngine] + combo + [infilename] for combo in combos]

    for i in range(0, len(commands)):
        prefix = logPrefix + "-r" + str(i)
        command = commands[i]
        r = jsInteresting.ShellResult(options, command, prefix, True)

        oom = jsInteresting.oomed(r.err)
        r.err = ignoreSomeOfStderr(r.err)

        if (r.rc == 1 or r.rc == 2) and (anyLineContains(r.out, '[[script] scriptArgs*]') or anyLineContains(r.err, '[scriptfile] [scriptarg...]')):
            print "Got usage error from:"
            print "  " + sps.shellify(command)
            assert i > 0
            jsInteresting.deleteLogs(prefix)
        elif r.lev > jsInteresting.JS_OVERALL_MISMATCH:
            # would be more efficient to run lithium on one or the other, but meh
            print infilename + " | " + jsInteresting.summaryString(r.issues + ["compareJIT found a more serious bug"], r.lev, r.runinfo.elapsedtime)
            with open(logPrefix + "-summary.txt", 'wb') as f:
                f.write('\n'.join(r.issues + [sps.shellify(command), "compareJIT found a more serious bug"]) + '\n')
            print "  " + sps.shellify(command)
            return (r.lev, r.crashInfo)
        elif r.lev != jsInteresting.JS_FINE or r.rc != 0:
            print infilename + " | " + jsInteresting.summaryString(r.issues + ["compareJIT is not comparing output, because the shell exited strangely"], r.lev, r.runinfo.elapsedtime)
            print "  " + sps.shellify(command)
            jsInteresting.deleteLogs(prefix)
            if i == 0:
                return (jsInteresting.JS_FINE, None)
        elif oom:
            # If the shell or python hit a memory limit, we consider the rest of the computation
            # "tainted" for the purpose of correctness comparison.
            message = "compareJIT is not comparing output: OOM"
            print infilename + " | " + jsInteresting.summaryString(r.issues + [message], r.lev, r.runinfo.elapsedtime)
            jsInteresting.deleteLogs(prefix)
            if i == 0:
                return (jsInteresting.JS_FINE, None)
        elif i == 0:
            # Stash output from this run (the first one), so for subsequent runs, we can compare against it.
            (r0, prefix0) = (r, prefix)
        else:
            # Compare the output of this run (r.out) to the output of the first run (r0.out), etc.

<<<<<<< HEAD
            def fpuOptionDisabledAsmOnOneSide():
                # --no-fpu (on debug x86_32 only) turns off asm.js compilation, among other things.
                # This should only affect asm.js diagnostics on stderr.
                fpuAsmMsg = "asm.js type error: Disabled by lack of floating point support"
                fpuOptionDisabledAsm = anyLineContains(r0.err, fpuAsmMsg) or anyLineContains(r.err, fpuAsmMsg)
=======
            def fpuOptionDisabledAsmOnOneSide(fpuAsmMsg):
                fpuOptionDisabledAsm = fpuAsmMsg in r0.err or fpuAsmMsg in r.err
>>>>>>> 7cb9b3be
                fpuOptionDiffers = (("--no-fpu" in commands[0]) != ("--no-fpu" in command))
                return (fpuOptionDisabledAsm and fpuOptionDiffers)

            def optionDisabledAsmOnOneSide():
                asmMsg = "asm.js type error: Disabled by javascript.options.asmjs"
                optionDisabledAsm = anyLineContains(r0.err, asmMsg) or anyLineContains(r.err, asmMsg)
                optionDiffers = (("--no-asmjs" in commands[0]) != ("--no-asmjs" in command))
                return (optionDisabledAsm and optionDiffers)

            mismatchErr = (r.err != r0.err
                           # --no-fpu (on debug x86_32 only) turns off asm.js compilation, among other things.
                           # This should only affect asm.js diagnostics on stderr.
                           and not fpuOptionDisabledAsmOnOneSide("asm.js type error: Disabled by lack of floating point support")
                           # And also wasm stuff. See bug 1243031.
                           and not fpuOptionDisabledAsmOnOneSide("WebAssembly is not supported on the current device")
                           and not optionDisabledAsmOnOneSide())
            mismatchOut = (r.out != r0.out)

            if mismatchErr or mismatchOut:
                # Generate a short summary for stdout and a long summary for a "*-summary.txt" file.
                rerunCommand = sps.shellify(['~/funfuzz/js/compareJIT.py', "--flags="+' '.join(flags),
                                             "--timeout="+str(options.timeout), options.knownPath, jsEngine,
                                             os.path.basename(infilename)])
                (summary, issues) = summarizeMismatch(mismatchErr, mismatchOut, prefix0, prefix)
                summary = "  " + sps.shellify(commands[0]) + "\n  " + sps.shellify(command) + "\n\n" + summary
                with open(logPrefix + "-summary.txt", 'wb') as f:
                    f.write(rerunCommand + "\n\n" + summary)
                print infilename + " | " + jsInteresting.summaryString(issues, jsInteresting.JS_OVERALL_MISMATCH, r.runinfo.elapsedtime)
                if quickMode:
                    print rerunCommand
                if showDetailedDiffs:
                    print summary
                    print ""
                # Create a crashInfo object with empty stdout, and stderr showing diffs
                pc = ProgramConfiguration.fromBinary(jsEngine)
                pc.addProgramArguments(flags)
                crashInfo = CrashInfo.CrashInfo.fromRawCrashData([], summary, pc)
                return (jsInteresting.JS_OVERALL_MISMATCH, crashInfo)
            else:
                #print "compareJIT: match"
                jsInteresting.deleteLogs(prefix)

    # All matched :)
    jsInteresting.deleteLogs(prefix0)
    return (jsInteresting.JS_FINE, None)


def summarizeMismatch(mismatchErr, mismatchOut, prefix0, prefix):
    issues = []
    summary = ""
    if mismatchErr:
        issues.append("[Non-crash bug] Mismatch on stderr")
        summary += "[Non-crash bug] Mismatch on stderr\n"
        summary += diffFiles(prefix0 + "-err.txt", prefix + "-err.txt")
    if mismatchOut:
        issues.append("[Non-crash bug] Mismatch on stdout")
        summary += "[Non-crash bug] Mismatch on stdout\n"
        summary += diffFiles(prefix0 + "-out.txt", prefix + "-out.txt")
    return (summary, issues)


def diffFiles(f1, f2):
    '''Return a command to diff two files, along with the diff output (if it's short)'''
    diffcmd = ["diff", "-u", f1, f2]
    s = ' '.join(diffcmd) + "\n\n"
    diff = sps.captureStdout(diffcmd, ignoreExitCode=True)[0]
    if len(diff) < 10000:
        s += diff + "\n\n"
    else:
        s += diff[:10000] + "\n(truncated after 10000 bytes)... \n\n"
    return s


def anyLineContains(lines, needle):
    for line in lines:
        if needle in line:
            return True

    return False


def parseOptions(args):
    parser = OptionParser()
    parser.disable_interspersed_args()
    parser.add_option("--minlevel",
                      type="int", dest="minimumInterestingLevel",
                      default=jsInteresting.JS_OVERALL_MISMATCH,
                      help="minimum js/jsInteresting.py level for lithium to consider the testcase interesting")
    parser.add_option("--timeout",
                      type="int", dest="timeout",
                      default=10,
                      help="timeout in seconds")
    parser.add_option("--flags",
                      dest="flagsSpaceSep",
                      default="",
                      help="space-separated list of one set of flags")
    options, args = parser.parse_args(args)
    if len(args) != 3:
        raise Exception("Wrong number of positional arguments. Need 3 (knownPath, jsengine, infilename).")
    options.knownPath = args[0]
    options.jsengine = args[1]
    options.infilename = args[2]
    options.flags = options.flagsSpaceSep.split(" ") if options.flagsSpaceSep else []
    if not os.path.exists(options.jsengine):
        raise Exception("js shell does not exist: " + options.jsengine)

    # For jsInteresting:
    options.valgrind = False
    options.shellIsDeterministic = True  # We shouldn't be in compareJIT with a non-deterministic build
    options.collector = createCollector.createCollector("jsfunfuzz")

    return options


# For use by Lithium and autoBisect. (autoBisect calls init multiple times because it changes the js engine name)
def init(args):
    global gOptions
    gOptions = parseOptions(args)
def interesting(args, tempPrefix):
    actualLevel = compareLevel(gOptions.jsengine, gOptions.flags, gOptions.infilename, tempPrefix, gOptions, False, False)[0]
    return actualLevel >= gOptions.minimumInterestingLevel


def main():
    import tempfile
    options = parseOptions(sys.argv[1:])
    print compareLevel(options.jsengine, options.flags, options.infilename, tempfile.mkdtemp("compareJITmain"), options, True, False)[0]
if __name__ == "__main__":
    main()<|MERGE_RESOLUTION|>--- conflicted
+++ resolved
@@ -127,16 +127,8 @@
         else:
             # Compare the output of this run (r.out) to the output of the first run (r0.out), etc.
 
-<<<<<<< HEAD
-            def fpuOptionDisabledAsmOnOneSide():
-                # --no-fpu (on debug x86_32 only) turns off asm.js compilation, among other things.
-                # This should only affect asm.js diagnostics on stderr.
-                fpuAsmMsg = "asm.js type error: Disabled by lack of floating point support"
-                fpuOptionDisabledAsm = anyLineContains(r0.err, fpuAsmMsg) or anyLineContains(r.err, fpuAsmMsg)
-=======
             def fpuOptionDisabledAsmOnOneSide(fpuAsmMsg):
                 fpuOptionDisabledAsm = fpuAsmMsg in r0.err or fpuAsmMsg in r.err
->>>>>>> 7cb9b3be
                 fpuOptionDiffers = (("--no-fpu" in commands[0]) != ("--no-fpu" in command))
                 return (fpuOptionDisabledAsm and fpuOptionDiffers)
 
