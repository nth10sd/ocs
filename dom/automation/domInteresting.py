#!/usr/bin/env python

"""

Runs Firefox with a fresh profile, with prefs appropriate for fuzzing or retesting fuzz bugs.
Identifies output that indicates that a bug has been found.

We run runbrowser.py through a (s)ubprocess.  runbrowser.py (i)mports automation.py.
This setup allows us to postprocess all automation.py output, including crash logs.

        i                  i                     s*                i                  s
bot.py --> loopdomfuzz.py --> domInteresting.py --> runbrowser.py --> automation.py+ --> firefox-bin
                                   ^
                                   |
                                   |
                              you are here

"""


import sys
import shutil
import os
import signal
import glob
import re
import platform
from optparse import OptionParser
from tempfile import mkdtemp
import subprocess

# could also use sys._getframe().f_code.co_filename, but this seems cleaner
THIS_SCRIPT_DIRECTORY = os.path.dirname(os.path.abspath(__file__))
import randomPrefs

p1 = os.path.abspath(os.path.join(THIS_SCRIPT_DIRECTORY, os.pardir, os.pardir, 'detect'))
sys.path.insert(0, p1)
import detect_assertions
import detect_malloc_errors
import detect_leaks
import findIgnoreLists

path2 = os.path.abspath(os.path.join(THIS_SCRIPT_DIRECTORY, os.pardir, os.pardir, 'util'))
sys.path.append(path2)
import subprocesses as sps
import createCollector

# From FuzzManager (in sys.path thanks to import createCollector above)
import FTB.Signatures.CrashInfo as CrashInfo
from FTB.ProgramConfiguration import ProgramConfiguration

close_fds = sys.platform != 'win32'

DOMI_MARKER = "[Non-crash bug] "  # For FuzzManager/FTB/AssertionHelper.py

# Levels of unhappiness.
# These are in order from "most expected to least expected" rather than "most ok to worst".
# Fuzzing will note the level, and pass it to Lithium.
# Lithium is allowed to go to a higher level.
(
    DOM_FINE,
    DOM_UNEXPECTED_HANG,
    DOM_ABNORMAL_EXIT,
    DOM_FUZZER_COMPLAINED,
    DOM_VG_AMISS,
    DOM_UNEXPECTED_LEAK,
    DOM_NEW_ASSERT_OR_CRASH
) = range(7)

oldcwd = os.getcwd()
#os.chdir(SCRIPT_DIRECTORY)

VALGRIND_ERROR_EXIT_CODE = 77


def getSignalName(num, default=None):
    for p in dir(signal):
        if p.startswith("SIG") and not p.startswith("SIG_"):
            if getattr(signal, p) == num:
                return p
    return default


def getFullPath(path):
    "Get an absolute path relative to oldcwd."
    return os.path.normpath(os.path.join(oldcwd, os.path.expanduser(path)))


def writePrefs(profileDir, extraPrefs):
    prefsText = ""

    with open(os.path.join(THIS_SCRIPT_DIRECTORY, "constant-prefs.js")) as kPrefs:
        for line in kPrefs:
            prefsText += line

    prefsText += "\n"
    prefsText += "// Extra, random prefs\n"
    prefsText += extraPrefs

    with open(os.path.join(profileDir, "prefs.js"), "w") as prefsFile:
        prefsFile.write(prefsText)


def createDOMFuzzProfile(profileDir):
    "Sets up a profile for domfuzz."

    # Install a domfuzz extension 'pointer file' into the profile.
    profileExtensionsPath = os.path.join(profileDir, "extensions")
    os.mkdir(profileExtensionsPath)
    domfuzzExtensionPath = os.path.join(THIS_SCRIPT_DIRECTORY, os.pardir, "extension")
    with open(os.path.join(profileExtensionsPath, "domfuzz@squarefree.com"), "w") as extFile:
        extFile.write(domfuzzExtensionPath)


valgrindComplaintRegexp = re.compile(r"^==\d+== ")


class AmissLogHandler:
    def __init__(self, knownPath, valgrind):
        self.mallocFailure = False
        self.knownPath = knownPath
        self.valgrind = valgrind
        self.theapp = None
        self.pid = None
        self.fullLog = []
        self.summaryLog = []
        self.expectedToHang = True
        self.expectedToLeak = True
        self.expectedToRenderInconsistently = False
        self.sawOMGLEAK = False
        self.nsassertionCount = 0
        self.sawFatalAssertion = False
        self.fuzzerComplained = False
        self.timedOut = False
        self.sawValgrindComplaint = False
        self.expectChromeFailure = False
        self.sawChromeFailure = False
        self.sawNewNonfatalAssertion = False

    def processLine(self, msgLF):
        msgLF = stripBeeps(msgLF)
        if not self.timedOut:
            self.fullLog.append(msgLF)
        msg = msgLF.rstrip("\n")

        pidprefix = "INFO | automation.py | Application pid:"
        if self.pid is None and msg.startswith(pidprefix):
            self.pid = int(msg[len(pidprefix):])
        theappPrefix = "theapp: "
        if self.theapp is None and msg.startswith(theappPrefix):
            self.theapp = msg[len(theappPrefix):]
        if msg == "Not expected to hang":
            self.expectedToHang = False
        if msg == "Not expected to leak":
            self.expectedToLeak = False
        if msg == "Allowed to render inconsistently" or msg.find("nscoord_MAX") != -1 or msg.find("nscoord_MIN") != -1:
            self.expectedToRenderInconsistently = True
        if msg.startswith("Rendered inconsistently") and not self.expectedToRenderInconsistently and self.nsassertionCount == 0:
            # Ignoring testcases with assertion failures (or nscoord_MAX warnings) because of bug 575011 and bug 265084, more or less.
            self.fuzzerComplained = True
            self.printAndLog(DOMI_MARKER + msg)
        if msg.startswith("Leaked until "):
            self.sawOMGLEAK = True
            self.printAndLog(DOMI_MARKER + msg)
        if msg.startswith("FAILURE:"):
            self.fuzzerComplained = True
            self.printAndLog(DOMI_MARKER + msg)
        if "[object nsXPCComponents_Classes" in msg:
            # See 'escalationAttempt' in fuzzer-combined.js
            # A successful attempt will output something like:
            #   Release: [object nsXPCComponents_Classes]
            #   Debug: [object nsXPCComponents_Classes @ 0x12036b880 (native @ 0x1203678d0)]
            self.fuzzerComplained = True
            self.printAndLog(DOMI_MARKER + "nsXPCComponents_Classes")

        if msg.find("###!!! ASSERTION") != -1:
            self.nsassertionCount += 1

        newNonfatalAssertion = detect_assertions.scanLine(self.knownPath, msg)
        if newNonfatalAssertion and not (self.expectedToLeak and "ASSERTION: Component Manager being held past XPCOM shutdown" in msg):
            self.sawNewNonfatalAssertion = True
            self.printAndLog(DOMI_MARKER + newNonfatalAssertion)
        if msg.find("Foreground URLs are active") != -1 or msg.find("Entry added to loadgroup twice") != -1:
            # print "Ignoring memory leaks (bug 622315)"  # testcase in comment 2
            self.expectedToLeak = True
        if "nsCARenderer::Render failure" in msg:
            # print "Ignoring memory leaks (bug 840688)"
            self.expectedToLeak = True
        if "ASSERTION: Appshell already destroyed" in msg:
            # print "Ignoring memory leaks (bug 933730)"
            self.expectedToLeak = True
        if "Did not receive all required callbacks" in msg:
            # print "Ignoring memory leaks (bug 973384)"
            self.expectedToLeak = True
        if "leaking" in msg:
            # print "Ignoring memory leaks"
            self.expectedToLeak = True
        if self.nsassertionCount == 100:
            # print """domInteresting.py: not considering it a failure if browser hangs, because assertions
            # are slow with stack-printing on.
            # Please test in opt builds too, or fix the assertion bugs."""
            self.expectedToHang = True

        if not self.mallocFailure and detect_malloc_errors.scanLine(msgLF):
            self.mallocFailure = True
            self.printAndLog(DOMI_MARKER + "Malloc is unhappy")
        if self.valgrind and valgrindComplaintRegexp.match(msg):
            if not self.sawValgrindComplaint:
                self.sawValgrindComplaint = True
                self.printAndLog(DOMI_MARKER + "First Valgrind complaint")
            if len(self.summaryLog) < 100:
                self.summaryLog.append(msgLF)
        if (msg.startswith("TEST-UNEXPECTED-FAIL | automation.py | application timed out") or
                msg.startswith("TEST-UNEXPECTED-FAIL | automation.py | application ran for longer") or
                "Shutdown too long, probably frozen, causing a crash" in msg):
            # A hang was caught by either automation.py or by RunWatchdog (toolkit/components/terminator/nsTerminator.cpp)
            self.timedOut = True

        if "goQuitApplication" in msg:
            self.expectChromeFailure = True
        if "JavaScript error: self-hosted" in msg:
            # Bug 1186741: ignore this and future chrome failures
            self.expectChromeFailure = True
        if (not self.expectChromeFailure) and chromeFailure(msg) and not knownChromeFailure(msg):
            self.printAndLog(DOMI_MARKER + msg)
            self.sawChromeFailure = True

        return msgLF

    def printAndLog(self, msg):
        print "$ " + msg
        self.fullLog.append(msg + "\n")
        self.summaryLog.append(msg + "\n")


def chromeFailure(msg):
    """Look for strings that indicate failures in privileged Firefox code, as well as general JS failures from files we know are privileged."""
    return (
            #"A coding exception was thrown and uncaught in a Task" in msg or  # bug 1183435 || These are followed by stacks, which could be used to distinguish them...
            "System JS : ERROR" in msg or
            "JS Component Loader: ERROR" in msg or
            (generalJsFailure(msg) and jsInChrome(msg)))


def generalJsFailure(msg):
    return ("uncaught exception" in msg or
            "JavaScript error" in msg or
            "JavaScript Error" in msg or
            "[Exception..." in msg or
            "SyntaxError" in msg or
            "ReferenceError" in msg or
            "TypeError" in msg or
            False)


def jsInChrome(msg):
    return ("chrome://browser/" in msg or
            "chrome://global/content/bindings/browser.xml" in msg or
            "resource:///app/" in msg or
            "resource:///components" in msg or
            "resource:///modules/" in msg or
            "resource://app/" in msg or
            "resource://components" in msg or
            "resource://modules/" in msg or
            "resource://gre/modules/" in msg or
            "resource://gre/components/" in msg or
            "self-hosted" in msg or
            False) and not (
                "xbl-marquee.xml" in msg or  # chrome://xbl-marquee/content/xbl-marquee.xml
                "videocontrols.xml" in msg  # chrome://global/content/bindings/videocontrols.xml
            )


def knownChromeFailure(msg):
    return (
        "nsIWebProgress.DOMWindow" in msg or                                            # bug 732593
        "nsIWebProgress.isTopLevel" in msg or                                           # bug 732593
        "installStatus is null" in msg or                                               # bug 693237
        "aTab is null" in msg or                                                        # bug 693239
        "tab is null" in msg or                                                         # bug 693239?
        "browser is null" in msg or                                                     # bug 693239?
        "nsIWebContentHandlerRegistrar::registerProtocolHandler" in msg or              # bug 732692, bug 693270
        "nsIWebContentHandlerRegistrar::registerContentHandler" in msg or               # bug 732692, bug 693270
        "prompt aborted by user" in msg or                                              # thrown intentionally in nsPrompter.js
        "newPrompt.abortPrompt is not a function" in msg or                             # trying to do things after closing the window
        "nsIIOService.getProtocolHandler" in msg or                                     # bug 746878
        "tipElement is null" in msg or                                                  # bug 746893
        ("browser.xul" in msg and "gBrowserInit is not defined" in msg) or              # Bug 897867
        ("browser.js" in msg and "overlayText is null" in msg) or                       # Bug 797945
        ("browser.js" in msg and "organizer.PlacesOrganizer" in msg) or                 # Bug 801436?
        ("browser.js" in msg and "element is null" in msg) or                           # trustedKeyEvent can artifically direct F6 at browser.js (focusNextFrame) when the focused window is a Scratchpad window
        ("browser.js" in msg and "this.UIModule is undefined" in msg) or                # Bug 877013
        ("browser.js" in msg and "this._cps2 is undefined" in msg) or                   # Bug 877013
        ("browser.js" in msg and "this.button is null" in msg) or                       # Bug 877013
        ("browser.js" in msg and "PanelUI.panel is undefined" in msg) or                # Bug 1228793
        ("BrowserUtils.jsm" in msg and "NS_ERROR_MALFORMED_URI" in msg) or              # Bug 1187207
        ("nsSidebar.js" in msg and "NS_NOINTERFACE" in msg) or                          # Bug 1186365
        ("amInstallTrigger.js" in msg and "NS_ERROR_MALFORMED_URI" in msg) or           # Bug 1186694
        ("amInstallTrigger.js" in msg and "NS_NOINTERFACE" in msg) or                   # Bug 1230343
        ("browser.xml" in msg and "this.docShell is null" in msg) or                    # Bug 919362
        ("places.js" in msg and "PlacesUIUtils is not defined" in msg) or               # Bug 801436
        ("places.js" in msg and "this._places is null" in msg) or                       # Bug 893322
        ("pageInfo.js" in msg and "elem.ownerDocument.defaultView" in msg) or           # Bug 799329
        ("pageInfo.js" in msg and "can't access dead object" in msg) or                 # Bug 799329 ?
        ("pageInfo.js" in msg and "imgIRequest.image" in msg) or                        # Bug 801930
        ("pageInfo.js" in msg and "NS_ERROR_MALFORMED_URI" in msg) or                   # Bug 949927
        ("pageInfo.js" in msg and ": NS_ERROR_FAILURE" in msg) or                       # Bug 979400
        ("aboutHome.js" in msg and "The operation is insecure" in msg) or               # Bug 873300
        ("PermissionSettings.js" in msg and "aWindow.document is null" in msg) or       # Bug 927294
        ("nsDOMIdentity.js" in msg and "aWindow.document is null" in msg) or            # Bug 931286
        ("tabbrowser.xml" in msg and "b.webProgress is undefined" in msg) or            # Bug 927339
        ("ConsoleAPI.js" in msg and "can't access dead object" in msg) or               # Bug 931304
        ("webrtcUI.jsm" in msg and "NS_ERROR_OUT_OF_MEMORY" in msg) or                  # Seems legit: whenfixed-local/webrtc-js-oom/
        ("webrtcUI.jsm" in msg and ".WebrtcIndicator is undefined" in msg) or           # Bug 949920
        ("webrtcUI.jsm" in msg and "getBrowserForWindow" in msg) or                     # Bug 950327
        ("webrtcUI.jsm" in msg) or                                                      # Bug 973318
        ("FeedConverter.js" in msg and "NS_ERROR_MALFORMED_URI" in msg) or              # Bug 949926
        ("FeedConverter.js" in msg and "2152398858" in msg) or                          # Bug 1227496 testcase 2
        ("webappsUI_uninit" in msg and "nsIObserverService.removeObserver" in msg) or   # bug 978524
        ("LoginManagerParent.jsm" in msg and "this._recipeManager is null" in msg) or   # bug 1167872
        ("LoginManagerParent.jsm" in msg and "this._recipeManager.getRecipesForHost is null" in msg) or   # bug 1167872 plus ion-eager changing the message?
        ("nsDOMIdentity.js, line " in msg) or                                           # Intentional messages about misusing the API
        ("IdpSandbox.jsm, line " in msg) or                                             # Intentional messages about misusing the API
        "DOMIdentity.jsm" in msg or                                                     # Bug 973397, bug 973398
        "FxAccounts.jsm" in msg or                                                      # Intermittent errors on startup
        "abouthealth.js" in msg or                                                      # Bug 895113
        "WindowsPrefSync.jsm" in msg or                                                 # Bug 947581
        "nsIFeedWriter::close" in msg or                                                # Bug 813408
        "SidebarUtils is not defined" in msg or                                         # Bug 856250
        "this.keyManager_ is null" in msg or                                            # mostly happens when i manually quit during a fuzz run
        "pbu_privacyContextFromWindow" in msg or                                        # bug 931304 whenfixed 'pb'
        ("PeerConnection.js" in msg and "NS_ERROR_FAILURE" in msg) or                   # Bug 978617
        ("PeerConnection.js" in msg and "Illegal constructor" in msg) or                # Bug 1186698
        ("PeerConnection.js" in msg and "2152398858" in msg) or                         # Bug 1227496
        ("PeerConnection.js" in msg and "NS_ERROR_MALFORMED_URI" in msg) or             # Bug 1230930
        ("PeerConnection.js" in msg and "e is null" in msg) or                          # Bug 1230381
        ("PeerConnection.js" in msg and "e is undefined" in msg) or                     # Bug 1230381
        ("ProcessHangMonitor.jsm" in msg and "win.gBrowser is undefined" in msg) or     # Bug 1186702
        ("ProcessHangMonitor.jsm" in msg and "win.gBrowser is null" in msg) or          # Bug 1186702
        ("vtt.jsm" in msg and "result is undefined" in msg) or                          # Bug 1186742
        ("vtt.jsm" in msg and "navigator is not defined" in msg) or                     # Bug 1228721
        ("Webapps.js" in msg and "this._window.top is null" in msg) or                  # Bug 1186743
        ("Webapps.js" in msg and "aApp is null" in msg) or                              # Bug 1228795
        ("content.js" in msg and "reportSendingMsg is null" in msg) or                  # Bug 1186751
        ("nsPrompter.js" in msg and "openModalWindow on a hidden window" in msg) or     # Bug 1186727
        ("LoginManagerContent.jsm" in msg and "doc.documentElement is null" in msg) or  # Bug 1191948
        ("System JS : ERROR (null):0" in msg) or                                        # Bug 987048
        ("System JS" in msg) or                                                         # Bug 987222
        ("CSSUnprefixingService.js" in msg) or                                          # Code going away (bug 1213126?)
        ("PerformanceStats.jsm" in msg and ".isMonitoringJank" in msg) or               # Bug 1221761
        ("tab-content.js" in msg and "content is null" in msg) or                       # Bug 1230087
        ("MainProcessSingleton.js" in msg and "NS_ERROR_ILLEGAL_VALUE" in msg) or       # Bug 1230388
        ("content-sessionStore.js" in msg) or                                           # Bug 1195295 removes some broken code

        # opening dev tools while simultaneously opening and closing tabs is mean
        ("devtools/framework/toolbox.js" in msg and "container is null: TBOX_destroy" in msg) or
        ("browser.js" in msg and "gURLBar.editor is undefined" in msg) or
        ("browser.js" in msg and "browser is undefined" in msg) or
        ("browser.js" in msg and "gNavigatorBundle.getString is not a function" in msg) or
        ("browser.js" in msg and "gBrowser.browsers is undefined" in msg) or
        "devtools" in msg or  # most devtools js errors I hit are uninteresting races

        False
    )


def stripBeeps(s):
    """Strip BEL characters, in order to make copy-paste happier and avoid triggering text/plain binary-sniffing in web browsers."""
    return s.replace("\x07", "")


class FigureOutDirs:
    def __init__(self, browserDir):
        #self.appDir = None
        self.reftestFilesDir = None
        self.reftestScriptDir = None
        self.symbolsDir = None
        self.utilityDir = None
        self.stackwalk = None
        if not os.path.exists(browserDir):
            usage("browserDir does not exist: %s" % browserDir)

        if os.path.exists(os.path.join(browserDir, "dist")) and os.path.exists(os.path.join(browserDir, "tests")):
            # browserDir is a downloaded packaged build, perhaps downloaded with downloadBuild.py.  Great!
            #self.appDir = os.path.join(browserDir, "dist")
            self.reftestFilesDir = os.path.join(browserDir, "tests", "reftest", "tests")
            self.reftestScriptDir = os.path.join(browserDir, "tests", "reftest")
            self.utilityDir = os.path.join(browserDir, "tests", "bin")
            self.symbolsDir = os.path.join(browserDir, "symbols")
            possible_stackwalk_fn = "minidump_stackwalk.exe" if sps.isWin else "minidump_stackwalk"
            possible_stackwalk = os.path.join(browserDir, possible_stackwalk_fn)
            if (not os.environ.get('MINIDUMP_STACKWALK', None) and
                    not os.environ.get('MINIDUMP_STACKWALK_CGI', None) and
                    os.path.exists(possible_stackwalk)):
                self.stackwalk = possible_stackwalk
            self.hgRev = downloadedBuildRev(browserDir)
        elif os.path.exists(os.path.join(browserDir, "dist")) and os.path.exists(os.path.join(browserDir, "_tests")):
            # browserDir is an objdir (more convenient for local builds)
            #self.appDir = browserDir
            self.reftestFilesDir = findSrcDir(browserDir)
            self.reftestScriptDir = os.path.join(browserDir, "_tests", "reftest")
            self.utilityDir = os.path.join(browserDir, "dist", "bin")  # on mac, looking inside the app would also work!
            self.symbolsDir = os.path.join(browserDir, "dist", "crashreporter-symbols")
            self.hgRev = hgRepoRev(findSrcDir(browserDir))  # welcome to assumptionville
        else:
            usage("browserDir does not appear to be a valid build: " + repr(browserDir))

        print "hgRev = " + self.hgRev

        #if not os.path.exists(self.appDir):
        #  raise Exception("Oops! appDir does not exist!")
        if not os.path.exists(self.reftestScriptDir):
            raise Exception("Oops! reftestScriptDir does not exist! " + self.reftestScriptDir)
        if not os.path.exists(self.reftestFilesDir):
            raise Exception("Oops! reftestFilesDir does not exist! " + self.reftestFilesDir)
        if not os.path.exists(self.utilityDir):
            raise Exception("Oops! utilityDir does not exist!" + self.utilityDir)

        if not os.path.exists(self.symbolsDir):
            self.symbolsDir = None
        if self.symbolsDir:
            self.symbolsDir = getFullPath(self.symbolsDir)


def hgRepoRev(repoDir):
    return subprocess.check_output(['hg', '-R', repoDir, 'log', '-r', '.', '--template', '{node|short}'])


def downloadedBuildRev(browserDir):
    downloadDir = os.path.join(browserDir, "download")
    for fn in os.listdir(downloadDir):
        if fn.startswith("firefox-") and fn.endswith(".txt"):
            with open(os.path.join(downloadDir, fn)) as f:
                _buildId = f.readline()
                hgURL = f.readline()
                return hgURL.split("/")[-1][0:12]
            raise Exception("Missing rev in file")
    return Exception("Missing file with rev")


def findSrcDir(objDir):
    with open(os.path.join(objDir, "Makefile")) as f:
        for line in f:
            if line.startswith("topsrcdir"):
                return deCygPath(line.split("=", 1)[1].strip())

    raise Exception("Didn't find a topsrcdir line in the Makefile")


def deCygPath(p):
    """Convert a cygwin-style path to a native Windows path"""
    if sps.isWin and p.startswith("/c/"):
        p = "c:\\" + p.replace("/", "\\")[3:]
    return p


def removeIfExists(filename):
    if os.path.exists(filename):
        os.remove(filename)


<<<<<<< HEAD
class BrowserConfig:

    def __init__(self, args, collector):
        parser = OptionParser(usage="%prog [options] browserDir [testcaseURL]")
        parser.add_option("--valgrind",
                          action="store_true", dest="valgrind",
                          default=False,
                          help="use valgrind with a reasonable set of options")
        parser.add_option("-m", "--minlevel",
                          type="int", dest="minimumInterestingLevel",
                          default=DOM_FINE + 1,
                          help="minimum domfuzz level for lithium to consider the testcase interesting")
        parser.add_option("--background",
                          action="store_true", dest="background",
                          default=False,
                          help="Run the browser in the background on Mac (e.g. for local reduction)")
        options, args = parser.parse_args(args)

        if len(args) < 1:
            usage("Missing browserDir argument")
        browserDir = args[0]

        # Standalone domInteresting:  Optional. Load this URL or file (rather than the Bugzilla front page)
        # loopdomfuzz:                Optional. Test (and possibly splice/reduce) only this URL, rather than looping (but note the prefs file isn't maintained)
        # Lithium:                    Required. Reduce this file.
        options.argURL = args[1] if len(args) > 1 else ""
        options.browserDir = browserDir  # used by loopdomfuzz

        self.dirs = FigureOutDirs(getFullPath(browserDir))
        self.options = options
        self.env = self.initEnv()
        self.knownPath = "mozilla-central"
        self.collector = collector
        self.runBrowserOptions = self.initRunBrowserOptions()
        self.pc = createProgramConfiguration(self.dirs.hgRev, None)

    def initEnv(self):
        env = os.environ.copy()
        env['MOZ_FUZZING_SAFE'] = '1'
        env['REFTEST_FILES_DIR'] = self.dirs.reftestFilesDir
        env['ASAN_SYMBOLIZER_PATH'] = os.path.expanduser("~/llvm/build/Release/bin/llvm-symbolizer")
        if self.dirs.stackwalk:
            env['MINIDUMP_STACKWALK'] = self.dirs.stackwalk
        return env

    def initRunBrowserOptions(self):
        runBrowserOptions = []
        if self.options.background:
            runBrowserOptions.append("--background")
        if self.dirs.symbolsDir:
            runBrowserOptions.append("--symbols-dir=" + self.dirs.symbolsDir)

        if self.options.valgrind:
            runBrowserOptions.append("--valgrind")

            suppressions = ""
            for suppressionsFile in findIgnoreLists.findIgnoreLists(self.knownPath, "valgrind.txt"):
                suppressions += "--suppressions=" + suppressionsFile + " "

            vgargs = (
                "--error-exitcode=" + str(VALGRIND_ERROR_EXIT_CODE) + " " +
                "--gen-suppressions=all" + " " +
                suppressions +
                "--child-silent-after-fork=yes" + " " +  # First part of the workaround for bug 658840
                # "--leak-check=full" + " " +
                # "--show-possibly-lost=no" + " " +
                "--smc-check=all-non-file" + " " +
                # "--track-origins=yes" + " " +
                # "--num-callers=50" + " " +
                "--quiet"
            )

            runBrowserOptions.append("--vgargs=" + vgargs)  # spaces are okay here
=======
def rdfInit(args):
    """
    Returns (levelAndLines, options).

    levelAndLines is a function that runs Firefox in a clean profile and analyzes Firefox's output for bugs.
    """

    parser = OptionParser(usage="%prog [options] browserDir [testcaseURL]")
    parser.add_option("--valgrind",
                      action="store_true", dest="valgrind",
                      default=False,
                      help="use valgrind with a reasonable set of options")
    parser.add_option("-m", "--minlevel",
                      type="int", dest="minimumInterestingLevel",
                      default=DOM_FINE + 1,
                      help="minimum domfuzz level for lithium to consider the testcase interesting")
    parser.add_option("--background",
                      action="store_true", dest="background",
                      default=False,
                      help="Run the browser in the background on Mac (e.g. for local reduction)")
    options, args = parser.parse_args(args)

    if len(args) < 1:
        usage("Missing browserDir argument")
    browserDir = args[0]
    dirs = FigureOutDirs(getFullPath(browserDir))

    # Standalone domInteresting:  Optional. Load this URL or file (rather than the Bugzilla front page)
    # loopdomfuzz:                Optional. Test (and possibly splice/reduce) only this URL, rather than looping (but note the prefs file isn't maintained)
    # Lithium:                    Required. Reduce this file.
    options.argURL = args[1] if len(args) > 1 else ""

    options.browserDir = browserDir  # used by loopdomfuzz

    runBrowserOptions = []
    if options.background:
        runBrowserOptions.append("--background")
    if dirs.symbolsDir:
        runBrowserOptions.append("--symbols-dir=" + dirs.symbolsDir)

    env = os.environ.copy()
    env['MOZ_FUZZING_SAFE'] = '1'
    env['REFTEST_FILES_DIR'] = dirs.reftestFilesDir
    env['ASAN_SYMBOLIZER_PATH'] = os.path.expanduser("~/llvm/build-release/bin/llvm-symbolizer")
    if dirs.stackwalk:
        env['MINIDUMP_STACKWALK'] = dirs.stackwalk
    runbrowserpy = [sys.executable, "-u", os.path.join(THIS_SCRIPT_DIRECTORY, "runbrowser.py")]

    knownPath = "mozilla-central"

    if options.valgrind:
        runBrowserOptions.append("--valgrind")

        suppressions = ""
        for suppressionsFile in findIgnoreLists.findIgnoreLists(knownPath, "valgrind.txt"):
            suppressions += "--suppressions=" + suppressionsFile + " "

        vgargs = (
            "--error-exitcode=" + str(VALGRIND_ERROR_EXIT_CODE) + " " +
            "--gen-suppressions=all" + " " +
            suppressions +
            "--child-silent-after-fork=yes" + " " +  # First part of the workaround for bug 658840
            # "--leak-check=full" + " " +
            # "--show-possibly-lost=no" + " " +
            "--smc-check=all-non-file" + " " +
            # "--track-origins=yes" + " " +
            # "--num-callers=50" + " " +
            "--quiet"
        )
>>>>>>> 1612b5a9

        return runBrowserOptions



class BrowserResult:

    def __init__(self, cfg, url, logPrefix, extraPrefs="", quiet=False, leaveProfile=False):
        """Run Firefox once, detect bugs, and determine a 'level' based on the most severe unknown bug."""

        profileDir = mkdtemp(prefix="domfuzz-rdf-profile")
        createDOMFuzzProfile(profileDir)
        writePrefs(profileDir, extraPrefs)

        runBrowserArgs = [cfg.dirs.reftestScriptDir, cfg.dirs.utilityDir, profileDir]

        assert logPrefix  # :(
        leakLogFile = logPrefix + "-leaks.txt"

        runbrowserpy = [sys.executable, "-u", os.path.join(THIS_SCRIPT_DIRECTORY, "runbrowser.py")]
        runbrowser = subprocess.Popen(
            runbrowserpy + ["--leak-log-file=" + leakLogFile] + cfg.runBrowserOptions + runBrowserArgs + [url],
            stdin=None,
            stdout=subprocess.PIPE,
            stderr=subprocess.STDOUT,  # Hmm, CrashInfo.fromRawCrashData expects them separate, but I like them together...
            env=cfg.env,
            close_fds=close_fds
        )

        alh = AmissLogHandler(cfg.knownPath, cfg.options.valgrind)

        # Bug 718208
        if extraPrefs.find("inflation") != -1:
            alh.expectedToRenderInconsistently = True

        statusLinePrefix = "RUNBROWSER INFO | runbrowser.py | runApp: exited with status "
        status = -9000

        # NB: not using 'for line in runbrowser.stdout' because that uses a hidden buffer
        # see http://docs.python.org/library/stdtypes.html#file.next
        while True:
            line = runbrowser.stdout.readline()
            if line != '':
                line = alh.processLine(line)
                if not quiet:
                    print line,
                if line.startswith(statusLinePrefix):
                    status = int(line[len(statusLinePrefix):])
            else:
                break

        lev = DOM_FINE

        if alh.mallocFailure:
            lev = max(lev, DOM_NEW_ASSERT_OR_CRASH)
        if alh.fuzzerComplained or alh.sawChromeFailure:
            lev = max(lev, DOM_FUZZER_COMPLAINED)
        if alh.sawValgrindComplaint:
            lev = max(lev, DOM_VG_AMISS)
        if alh.sawNewNonfatalAssertion:
            lev = max(lev, DOM_NEW_ASSERT_OR_CRASH)

        # Leak stuff
        if 'user_pref("layers.use-deprecated-textures", true);' in extraPrefs:
            # Bug 933569
            # Doing the change *here* only works because this is a small leak that shouldn't affect the reads in alh
            alh.expectedToLeak = True
        if os.path.exists(leakLogFile) and status == 0 and detect_leaks.amiss(cfg.knownPath, leakLogFile, verbose=not quiet) and not alh.expectedToLeak:
            alh.printAndLog(DOMI_MARKER + "Leak (trace-refcnt)")
            alh.printAndLog("Leak details: " + os.path.basename(leakLogFile))
            lev = max(lev, DOM_UNEXPECTED_LEAK)
        else:
            if alh.sawOMGLEAK and not alh.expectedToLeak:
                lev = max(lev, DOM_UNEXPECTED_LEAK)
            if leakLogFile:
                # Remove the main leak log file, plus any plugin-process leak log files
                for f in glob.glob(leakLogFile + "*"):
                    os.remove(f)

        # Do various stuff based on how the process exited
        if alh.timedOut:
            if alh.expectedToHang or cfg.options.valgrind:
                alh.printAndLog("%%% An expected hang")
            else:
                alh.printAndLog(DOMI_MARKER + "Unexpected hang")
                lev = max(lev, DOM_UNEXPECTED_HANG)
        elif status < 0 and os.name == 'posix':
            signum = -status
            signame = getSignalName(signum, "unknown signal")
            print "DOMFUZZ INFO | domInteresting.py | Terminated by signal " + str(signum) + " (" + signame + ")"
        elif status == 1:
            alh.printAndLog("%%% Exited with status 1 (crash?)")
        elif status == -2147483645 and sps.isWin:
            alh.printAndLog("%%% Exited with status -2147483645 (plugin issue, bug 867263?)")
        elif status != 0:
            alh.printAndLog(DOMI_MARKER + "Abnormal exit (status %d)" % status)
            lev = max(lev, DOM_ABNORMAL_EXIT)

        # Always look for crash information in stderr.
        linesWithoutLineBreaks = [s.rstrip() for s in alh.fullLog]
        crashInfo = CrashInfo.CrashInfo.fromRawCrashData([], linesWithoutLineBreaks, cfg.pc)

        # If the program crashed but we didn't find crash info in stderr (breakpad/asan),
        # poll for a core file (to feed to gdb) or log from the Mac crash reporter.
        if isinstance(crashInfo, CrashInfo.NoCrashInfo) and status < 0 and os.name == 'posix':
            signum = -status
            if signum != signal.SIGKILL and signum != signal.SIGTERM:
                wantStack = True
                assert alh.theapp
                crashLog = sps.grabCrashLog(alh.theapp, alh.pid, logPrefix, wantStack)
                if crashLog:
                    with open(crashLog) as f:
                        auxCrashData = f.readlines()
                    crashInfo = CrashInfo.CrashInfo.fromRawCrashData([], linesWithoutLineBreaks, cfg.pc, auxCrashData=auxCrashData)
                else:
                    alh.printAndLog(DOMI_MARKER + "The browser crashed, but did not leave behind any crash information!")
                    lev = max(lev, DOM_NEW_ASSERT_OR_CRASH)

        createCollector.printCrashInfo(crashInfo)
        if not isinstance(crashInfo, CrashInfo.NoCrashInfo):
            lev = max(lev, DOM_NEW_ASSERT_OR_CRASH)

        match = cfg.collector.search(crashInfo)
        if match[0] is not None:
            createCollector.printMatchingSignature(match)
            lev = DOM_FINE

        if lev > DOM_FINE:
            with open(logPrefix + "-output.txt", "w") as outlog:
                outlog.writelines(alh.fullLog)
            subprocess.call(["gzip", logPrefix + "-output.txt"])
            with open(logPrefix + "-summary.txt", "w") as summaryLogFile:
                summaryLogFile.writelines(alh.summaryLog)

        if lev == DOM_FINE:
            removeIfExists(logPrefix + "-core.gz")
            removeIfExists(logPrefix + "-crash.txt")

        if not leaveProfile:
            shutil.rmtree(profileDir)

        print "DOMFUZZ INFO | domInteresting.py | " + str(lev)

        self.level = lev
        self.lines = alh.fullLog
        self.crashInfo = crashInfo


def usage(note):
    print note
    print "(browserDir should be an objdir for a local build, or a Tinderbox build downloaded with downloadBuild.py)"
    print
    sys.exit(2)


def createProgramConfiguration(hgRev, args):
    s = platform.system()
    if s == "Darwin":
        osname = "macosx"
        is64 = platform.architecture()[0] == "64bit"
    elif s == "Linux":
        osname = "linux"
        is64 = platform.machine() == "x86_64"
    elif s == 'Windows':
        osname = "windows"
        is64 = False
    else:
        raise Exception("Unknown platform.system(): " + s)

    return ProgramConfiguration(
        "mozilla-central",
        "x86-64" if is64 else "x86",
        osname,
        hgRev,
        args=args
    )


# For use by Lithium
def init(args):
    global bcForLithium
    bcForLithium = BrowserConfig(args, createCollector.createCollector("DOMFuzz"))
def interesting(args, tempPrefix):
    global bcForLithium
    bc = bcForLithium
    url = bc.options.argURL
    extraPrefs = randomPrefs.grabExtraPrefs(url)  # Re-scan testcase (and prefs file) in case Lithium changed them
    br = BrowserResult(bc, url, tempPrefix, extraPrefs=extraPrefs)
    return br.level >= bc.options.minimumInterestingLevel


# For direct (usually manual) invocations
def directMain():
    logPrefix = os.path.join(mkdtemp(prefix="domfuzz-rdf-main"), "t")
    print logPrefix
    bc = BrowserConfig(sys.argv[1:], createCollector.createCollector("DOMFuzz"))
    if bc.options.argURL:
        extraPrefs = randomPrefs.grabExtraPrefs(bc.options.argURL)
    else:
        extraPrefs = ""
    br = BrowserResult(bc, bc.options.argURL or "about:blank", logPrefix, extraPrefs=extraPrefs, leaveProfile=True)
    print br.level
    sys.exit(br.level)


if __name__ == "__main__":
    directMain()<|MERGE_RESOLUTION|>--- conflicted
+++ resolved
@@ -459,7 +459,6 @@
         os.remove(filename)
 
 
-<<<<<<< HEAD
 class BrowserConfig:
 
     def __init__(self, args, collector):
@@ -500,7 +499,7 @@
         env = os.environ.copy()
         env['MOZ_FUZZING_SAFE'] = '1'
         env['REFTEST_FILES_DIR'] = self.dirs.reftestFilesDir
-        env['ASAN_SYMBOLIZER_PATH'] = os.path.expanduser("~/llvm/build/Release/bin/llvm-symbolizer")
+        env['ASAN_SYMBOLIZER_PATH'] = os.path.expanduser("~/llvm/build-release/bin/llvm-symbolizer")
         if self.dirs.stackwalk:
             env['MINIDUMP_STACKWALK'] = self.dirs.stackwalk
         return env
@@ -533,77 +532,6 @@
             )
 
             runBrowserOptions.append("--vgargs=" + vgargs)  # spaces are okay here
-=======
-def rdfInit(args):
-    """
-    Returns (levelAndLines, options).
-
-    levelAndLines is a function that runs Firefox in a clean profile and analyzes Firefox's output for bugs.
-    """
-
-    parser = OptionParser(usage="%prog [options] browserDir [testcaseURL]")
-    parser.add_option("--valgrind",
-                      action="store_true", dest="valgrind",
-                      default=False,
-                      help="use valgrind with a reasonable set of options")
-    parser.add_option("-m", "--minlevel",
-                      type="int", dest="minimumInterestingLevel",
-                      default=DOM_FINE + 1,
-                      help="minimum domfuzz level for lithium to consider the testcase interesting")
-    parser.add_option("--background",
-                      action="store_true", dest="background",
-                      default=False,
-                      help="Run the browser in the background on Mac (e.g. for local reduction)")
-    options, args = parser.parse_args(args)
-
-    if len(args) < 1:
-        usage("Missing browserDir argument")
-    browserDir = args[0]
-    dirs = FigureOutDirs(getFullPath(browserDir))
-
-    # Standalone domInteresting:  Optional. Load this URL or file (rather than the Bugzilla front page)
-    # loopdomfuzz:                Optional. Test (and possibly splice/reduce) only this URL, rather than looping (but note the prefs file isn't maintained)
-    # Lithium:                    Required. Reduce this file.
-    options.argURL = args[1] if len(args) > 1 else ""
-
-    options.browserDir = browserDir  # used by loopdomfuzz
-
-    runBrowserOptions = []
-    if options.background:
-        runBrowserOptions.append("--background")
-    if dirs.symbolsDir:
-        runBrowserOptions.append("--symbols-dir=" + dirs.symbolsDir)
-
-    env = os.environ.copy()
-    env['MOZ_FUZZING_SAFE'] = '1'
-    env['REFTEST_FILES_DIR'] = dirs.reftestFilesDir
-    env['ASAN_SYMBOLIZER_PATH'] = os.path.expanduser("~/llvm/build-release/bin/llvm-symbolizer")
-    if dirs.stackwalk:
-        env['MINIDUMP_STACKWALK'] = dirs.stackwalk
-    runbrowserpy = [sys.executable, "-u", os.path.join(THIS_SCRIPT_DIRECTORY, "runbrowser.py")]
-
-    knownPath = "mozilla-central"
-
-    if options.valgrind:
-        runBrowserOptions.append("--valgrind")
-
-        suppressions = ""
-        for suppressionsFile in findIgnoreLists.findIgnoreLists(knownPath, "valgrind.txt"):
-            suppressions += "--suppressions=" + suppressionsFile + " "
-
-        vgargs = (
-            "--error-exitcode=" + str(VALGRIND_ERROR_EXIT_CODE) + " " +
-            "--gen-suppressions=all" + " " +
-            suppressions +
-            "--child-silent-after-fork=yes" + " " +  # First part of the workaround for bug 658840
-            # "--leak-check=full" + " " +
-            # "--show-possibly-lost=no" + " " +
-            "--smc-check=all-non-file" + " " +
-            # "--track-origins=yes" + " " +
-            # "--num-callers=50" + " " +
-            "--quiet"
-        )
->>>>>>> 1612b5a9
 
         return runBrowserOptions
 
