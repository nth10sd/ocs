# coding=utf-8
#
# This Source Code Form is subject to the terms of the Mozilla Public
# License, v. 2.0. If a copy of the MPL was not distributed with this
# file, You can obtain one at https://mozilla.org/MPL/2.0/.

"""setuptools install script"""

from setuptools import setup

EXTRAS = {
    "test": [
        "codecov==2.0.15",
        "coverage==4.5.1",
        "flake8==3.6.0",
        "flake8-commas==2.0.0",
        "flake8-isort==2.5",
        "flake8-quotes==1.0.0",
        "isort==4.3.4",
        "pylint==1.9.3",
        "pytest==3.10.0",
        "pytest-cov==2.6.0",
        "pytest-flake8==1.0.2",
        "pytest-pylint==0.12.3",
    ]}


if __name__ == "__main__":
    setup(name="funfuzz",
          version="0.6.0a1",
          entry_points={
              "console_scripts": ["funfuzz = funfuzz.bot:main"],
          },
          packages=[
              "funfuzz",
              "funfuzz.autobisectjs",
              "funfuzz.ccoverage",
              "funfuzz.js",
              "funfuzz.util",
          ],
          package_data={"funfuzz": [
              "autobisectjs/*",
              "ccoverage/*",
              "js/*",
              "js/jsfunfuzz/*",
              "js/shared/*",
              "util/*",
          ]},
          package_dir={"": "src"},
          install_requires=[
<<<<<<< HEAD
              "boto>=2.48.0",
              # https://www.mercurial-scm.org/wiki/SupportedPythonVersions#Python_3.x_support
              # "mercurial>=4.7.2",  # Mercurial does not support Python 3 yet
=======
              "backports.print_function>=1.1.1",
              "boto>=2.49.0",
              "configparser>=3.5.0",
              "future>=0.16.0",
>>>>>>> 3411348b
              "requests>=2.18.4",
          ],
          extras_require=EXTRAS,
          python_requires=">=3.6",
          zip_safe=False)<|MERGE_RESOLUTION|>--- conflicted
+++ resolved
@@ -48,16 +48,9 @@
           ]},
           package_dir={"": "src"},
           install_requires=[
-<<<<<<< HEAD
-              "boto>=2.48.0",
+              "boto>=2.49.0",
               # https://www.mercurial-scm.org/wiki/SupportedPythonVersions#Python_3.x_support
               # "mercurial>=4.7.2",  # Mercurial does not support Python 3 yet
-=======
-              "backports.print_function>=1.1.1",
-              "boto>=2.49.0",
-              "configparser>=3.5.0",
-              "future>=0.16.0",
->>>>>>> 3411348b
               "requests>=2.18.4",
           ],
           extras_require=EXTRAS,
